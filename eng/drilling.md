## Introduction



<<<<<<< HEAD


=======
>>>>>>> 8590973f
## Summary


Although torque and drag are usually problematical features of the drilling process, they can also be used as downhole indicators of hole condition. During drilling, monitoring torque and drag is a method for optimising drilling performance and may provide indications of other potential problems such as:
·     Differential Sticking
·     Key Seating
·     Poor Hole Cleaning
·     Hole Instability
·     Ledging

Factors Which Affect Torque and Drag
 
The main influences on torque and drag are:
·        The wall force
·        The nature of the surfaces in contact (e.g. type and roughness)
·        Mud lubricity
·        Wellbore stability
·        Hole cleaning



Open Source Drilling Models
https://github.com/Open-Source-Drilling-Community
https://opensourcedrilling.org/


## Invisible Lost TIme

Seeing Invisible Lost Time (ILT) in Drilling Requires the Proper Lens – maximize opportunity
Invisible Lost Time is typically the largest time / cost reduction opportunity in oil and gas drilling which is often overlooked, neglected, or compromised. It is overlooked when drillers are unaware of it, neglected when drillers either choose or are driven to focus solely on NPT or compromised when the target used to calculate ILT causes the ILT to be minimized.

ILT can be defined as the difference between normally planned operational duration and a best practice target. It is invisible because it does not appear as lost time in the plan or on any conventional morning reports. When addressed in planning and execution its reduction can significantly improve drilling performance (reduce drilling durations) sometimes as much as 50%.
The question to ask is “what is the target for calculating ILT?”. Often it is Technical Limit (TL) which is an estimate of the fastest duration a particular well with a particular drilling spread could be drilled if all operations progress flawlessly; made by a team of experts with experience drilling similar wells the same way and with reference to historic performance data. Unfortunately, TL is emotionally derived leading some teams to take a conservative approach to improve their chance of perceived / reported success.
A non-emotional means is to calculate the Maximum Theoretical Performance (MTP) and then address the gap between this aggressive (non-emotional) target and current practice. This gap is almost always larger than the gap to Technical Limit creating a greater opportunity to search for safe, risk managed performance improvements. The means to calculate this was first published by Ford Brett as the “Perfect Well” and then was adopted in an SPE paper I co-authored – SPE 178850 “True Lies: Measuring Drilling and Completion Efficiency”.
A few examples of opportunities to reduce ILT include:
-       Remove activities from the critical path – e.g. nipple up BOP’s.
-       Pre-make BHA’s either in the shop or in a bucking unit on site (on or offshore).
-       Remove planned inefficiencies – extra wiper trip at connections because it was historical practice and now serves no purpose.
-       Minimizing number of bit runs (economically).
-       Fully prepare for all critical path activities before the activities commence.
-       Changing mud type and / or properties.
-       Twin mud systems to minimize changeover time.
-       …………………………….
Each such opportunity requires proper preparation by the planning and execution team such that these reduced critical path activities do not reappear as Non-Productive Time.
I am interested to read more examples of deriving the target for ILT reduction and examples of changed activities that reduced ILT.

### References
<|MERGE_RESOLUTION|>--- conflicted
+++ resolved
@@ -2,12 +2,8 @@
 
 
 
-<<<<<<< HEAD
+## Summary
 
-
-=======
->>>>>>> 8590973f
-## Summary
 
 
 Although torque and drag are usually problematical features of the drilling process, they can also be used as downhole indicators of hole condition. During drilling, monitoring torque and drag is a method for optimising drilling performance and may provide indications of other potential problems such as:
